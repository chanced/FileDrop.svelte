--- conflicted
+++ resolved
@@ -1,62 +1,4 @@
 {
-<<<<<<< HEAD
-    "name": "filedrop-svelte",
-    "version": "0.0.10",
-    "author": {
-        "name": "chance dinkins",
-        "email": "chanceusc@gmail.com"
-    },
-    "license": "mit",
-    "repository": {
-        "url": "https://github.com/chanced/filedrop-svelte",
-        "type": "git"
-    },
-    "keywords": [
-        "svelte",
-        "sveltekit",
-        "dropzone",
-        "drag and drop",
-        "file upload",
-        "drag-and-drop"
-    ],
-    "description": "svelte component and action to create drag-and-drop file dropzones.",
-    "scripts": {
-        "package": "svelte-kit package",
-        "dev": "svelte-kit dev",
-        "build": "svelte-kit build",
-        "preview": "svelte-kit preview",
-        "check": "svelte-check --tsconfig ./tsconfig.json",
-        "check:watch": "svelte-check --tsconfig ./tsconfig.json --watch",
-        "lint": "prettier --check∆ --plugin-search-dir=. . && eslint --ignore-path .gitignore .",
-        "format": "prettier --write --plugin-search-dir=. .",
-        "test": "playwright test"
-    },
-    "devDependencies": {
-        "@playwright/test": "^1.13.0",
-        "@sveltejs/kit": "next",
-        "@typescript-eslint/eslint-plugin": "^4.19.0",
-        "@typescript-eslint/parser": "^4.19.0",
-        "eslint": "^7.22.0",
-        "eslint-config-prettier": "^8.1.0",
-        "eslint-plugin-svelte3": "^3.2.0",
-        "playwright": "^1.13.0",
-        "prettier": "~2.2.1",
-        "prettier-plugin-svelte": "^2.2.0",
-        "svelte": "^3.41.0",
-        "svelte-check": "^2.0.0",
-        "svelte-preprocess": "^4.0.0",
-        "svelte2tsx": "^0.4.3",
-        "ts-node": "^10.1.0",
-        "tslib": "^2.0.0",
-        "typescript": "^4.0.0"
-    },
-    "dependencies": {
-        "file-selector": "^0.2.4",
-        "filesize": "^7.0.0",
-        "attr-accept": "^2.2.2"
-    },
-    "type": "module"
-=======
 	"name": "filedrop-svelte",
 	"description": "svelte component and action to create drag-and-drop file dropzones.",
 	"version": "0.0.11",
@@ -97,27 +39,26 @@
 	},
 	"dependencies": {
 		"file-selector": "^0.2.4",
-		"filesize": "^7.0.0",
+		"filesize": "^8.0.3",
 		"attr-accept": "^2.2.2"
 	},
 	"devDependencies": {
-		"@playwright/test": "^1.13.0",
+		"@playwright/test": "^1.14.1",
 		"@sveltejs/kit": "next",
-		"@typescript-eslint/eslint-plugin": "^4.19.0",
-		"@typescript-eslint/parser": "^4.19.0",
-		"eslint": "^7.22.0",
-		"eslint-config-prettier": "^8.1.0",
-		"eslint-plugin-svelte3": "^3.2.0",
-		"playwright": "^1.13.0",
-		"prettier": "~2.2.1",
-		"prettier-plugin-svelte": "^2.2.0",
-		"svelte": "^3.41.0",
-		"svelte-check": "^2.0.0",
-		"svelte-preprocess": "^4.0.0",
-		"svelte2tsx": "^0.4.3",
-		"ts-node": "^10.1.0",
-		"tslib": "^2.0.0",
-		"typescript": "^4.0.0"
+		"@typescript-eslint/eslint-plugin": "^4.31.1",
+		"@typescript-eslint/parser": "^4.31.1",
+		"eslint": "^7.32.0",
+		"eslint-config-prettier": "^8.3.0",
+		"eslint-plugin-svelte3": "^3.2.1",
+		"playwright": "^1.14.1",
+		"prettier": "~2.4.1",
+		"prettier-plugin-svelte": "^2.4.0",
+		"svelte": "^3.42.6",
+		"svelte-check": "^2.2.6",
+		"svelte-preprocess": "^4.9.4",
+		"svelte2tsx": "^0.4.6",
+		"ts-node": "^10.2.1",
+		"tslib": "^2.3.1",
+		"typescript": "^4.4.3"
 	}
->>>>>>> b1691ba0
 }