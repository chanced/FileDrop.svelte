--- conflicted
+++ resolved
@@ -44,10 +44,9 @@
     $: isMulti = (fileLimit === undefined || fileLimit > 1) && (multiple === undefined || multiple);
 </script>
 
-<<<<<<< HEAD
-<div
+<label
     {id}
-    class={containerClass ?? "filedrop"}
+    class:filedrop={!containerClass}
     use:filedrop={options}
     on:filedrop={proxy("filedrop")}
     on:filedialogcancel={proxy("filedialogcancel")}
@@ -64,12 +63,11 @@
     <slot>
         <p>Drag &amp; drop or select to upload {isMulti ? "files" : "a file "}</p>
     </slot>
-</div>
+</label>
 
 <style>
     .filedrop {
         background-color: #f0f0f0;
-        height: 200px;
         display: flex;
         flex-direction: column;
         align-items: center;
@@ -102,62 +100,4 @@
         cursor: default;
         align-content: center;
     }
-=======
-<label
-	{id}
-	class:filedrop={!containerClass}
-	use:filedrop={options}
-	on:filedrop={proxy("filedrop")}
-	on:filedialogcancel={proxy("filedialogcancel")}
-	on:filedialogclose={proxy("filedialogclose")}
-	on:filedialogopen={proxy("filedialogopen")}
-	on:filedragenter={proxy("filedragenter")}
-	on:filedragleave={proxy("filedragleave")}
-	on:filedragover={proxy("filedragover")}
-	on:windowfiledragenter={proxy("windowfiledragenter")}
-	on:windowfiledragleave={proxy("windowfiledragleave")}
-	on:windowfiledragover={proxy("windowfiledragover")}
->
-	<input type="file" />
-	<slot>
-		<p>Drag &amp; drop or select to upload {isMulti ? "files" : "a file "}</p>
-	</slot>
-</label>
-
-<style>
-	.filedrop {
-		background-color: #f0f0f0;
-		display: flex;
-		flex-direction: column;
-		align-items: center;
-		justify-content: center;
-		border-radius: 0.375rem;
-		border: 0.7em dashed #c3c3c3;
-		outline: 1em solid #f0f0f0;
-		transition: border 0.3s ease-in-out;
-		outline-offset: -1.3em;
-		padding: 0.475em;
-	}
-	.filedrop:focus {
-		border-color: #2196f3;
-	}
-	.filedrop:hover {
-		border-color: #343434;
-	}
-	.filedrop p {
-		transition: color 0.1s;
-		transition: fill 0.1s;
-	}
-	.filedrop:focus p {
-		color: #2196f3;
-		fill: #2196f3;
-	}
-	.filedrop:hover p,
-	p {
-		color: #373737;
-		font-size: 1.2em;
-		cursor: default;
-		align-content: center;
-	}
->>>>>>> b1691ba0
 </style>